--- conflicted
+++ resolved
@@ -1,17 +1,11 @@
 (defproject puppetlabs/clj-ldap "0.4.1-SNAPSHOT"
   :description "Clojure ldap client (Puppet Labs's fork)."
   :url "https://github.com/puppetlabs/clj-ldap"
-<<<<<<< HEAD
   :dependencies [[org.clojure/clojure]
                  [com.unboundid/unboundid-ldapsdk "6.0.10"]
                  [org.clojure/tools.logging]]
   :parent-project {:coords [puppetlabs/clj-parent "7.2.7"]
                    :inherit [:managed-dependencies]} 
-  :plugins  [[lein-parent "0.3.7"]]
-=======
-  :dependencies [[org.clojure/clojure "1.10.1"]
-                 [com.unboundid/unboundid-ldapsdk "6.0.10"]]
->>>>>>> 12b7c258
   :source-paths ["src/clojure"]
   :java-source-paths ["src/java"]
   :profiles {:dev {:dependencies [[org.apache.directory.server/apacheds-all "1.5.7"
@@ -24,7 +18,8 @@
                                      :username :env/clojars_jenkins_username
                                      :password :env/clojars_jenkins_password
                                      :sign-releases false}]]
-  :plugins [[jonase/eastwood "1.2.2" :exclusions [org.clojure/clojure]]]
+  :plugins [[jonase/eastwood "1.2.2" :exclusions [org.clojure/clojure]]
+            [lein-parent "0.3.7"]]
   :license {:name "Eclipse Public License - v 1.0"
             :url "http://www.eclipse.org/legal/epl-v10.html"
             :distribution :repo
