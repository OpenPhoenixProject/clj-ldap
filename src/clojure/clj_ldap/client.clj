--- conflicted
+++ resolved
@@ -1,44 +1,8 @@
 (ns clj-ldap.client
   "LDAP client"
   (:refer-clojure :exclude [get])
-<<<<<<< HEAD
-  (:require [clojure.string :as string] 
+  (:require [clojure.string :as string]
             [clojure.tools.logging :as log])
-  (:import [com.unboundid.ldap.sdk
-            LDAPConnectionOptions
-            LDAPConnection
-            ResultCode
-            LDAPConnectionPool
-            LDAPException
-            Attribute
-            Entry
-            ModificationType
-            ModifyRequest
-            ModifyDNRequest
-            Modification
-            DeleteRequest
-            SimpleBindRequest
-            RoundRobinServerSet
-            SearchRequest
-            LDAPEntrySource
-            EntrySourceException
-            SearchScope])
-  (:import [com.unboundid.ldap.sdk.extensions
-            PasswordModifyExtendedRequest
-            StartTLSExtendedRequest])
-  (:import [com.unboundid.ldap.sdk.controls
-            PreReadRequestControl
-            PostReadRequestControl
-            PreReadResponseControl
-            PostReadResponseControl
-            SimplePagedResultsControl])
-  (:import [com.unboundid.util.ssl
-            SSLUtil
-            TrustAllTrustManager
-            HostNameSSLSocketVerifier])
-  (:import [com.puppetlabs.ldap Utils]))
-=======
-  (:require [clojure.string :as string])
   (:import (com.unboundid.asn1 ASN1OctetString)
            (com.unboundid.ldap.sdk
              BindRequest Control LDAPConnectionOptions
@@ -73,7 +37,6 @@
              HostNameSSLSocketVerifier)
            (com.puppetlabs.ldap Utils)
            (javax.net.ssl SSLSocketFactory)))
->>>>>>> 12b7c258
 
 ;;======== Helper functions ====================================================
 
@@ -88,14 +51,14 @@
   (let [valid-protocols #{"TLSv1.3" "TLSv1.2" "TLSv1.1" "TLSv1"}
         valid-ssl-protocols (filter #(contains? valid-protocols %) ssl-protocols)
         invalid-ssl-protocols (remove #(contains? valid-protocols %) ssl-protocols)]
-    (when not-nil? invalid-ssl-protocols
+    (when (not-nil? invalid-ssl-protocols)
       (log/infof "Unsuported value %s passed into SSL protocol" invalid-ssl-protocols)
       (log/infof "Removing %s from ssl-protocol" invalid-ssl-protocols))
     (replace 
-     {"TLSv1.3" "SSL_PROTOCOL_TLS_1_3" 
-      "TLSv1.2" "SSL_PROTOCOL_TLS_1_2",
-      "TLSv1.1" "SSL_PROTOCOL_TLS_1_1",
-      "TLSv1" "SSL_PROTOCOL_TLS_1"} valid-ssl-protocols)))
+     {"TLSv1.3" SSLUtil/SSL_PROTOCOL_TLS_1_3 
+      "TLSv1.2" SSLUtil/SSL_PROTOCOL_TLS_1_2 
+      "TLSv1.1" SSLUtil/SSL_PROTOCOL_TLS_1_1, 
+      "TLSv1" SSLUtil/SSL_PROTOCOL_TLS_1} valid-ssl-protocols)))
 
 (defn- extract-attribute
   "Extracts [:name value] from the given attribute object. Converts
@@ -167,17 +130,12 @@
 
 (defn- create-ssl-factory
   "Returns a SSLSocketFactory object"
-<<<<<<< HEAD
-  [{:keys [trust-managers trust-store cipher-suites ssl-protocols]}]
-  (let [ssl-util (create-ssl-util trust-managers trust-store)] 
+  ^SSLSocketFactory [{:keys [trust-managers trust-store cipher-suites ssl-protocols]}]
+  (let [^SSLUtil ssl-util (create-ssl-util trust-managers trust-store)] 
     (when (not-nil? cipher-suites)
-      (.setEnabledCipherSuites cipher-suites))
+      (SSLUtil/setEnabledSSLCipherSuites cipher-suites))
     (when (not-nil? ssl-protocols) 
-      (.setEnabledProtocols (ssl-protocol-mapping ssl-protocols)))
-=======
-  ^SSLSocketFactory [{:keys [trust-managers trust-store]}]
-  (let [^SSLUtil ssl-util (create-ssl-util trust-managers trust-store)]
->>>>>>> 12b7c258
+      (SSLUtil/setEnabledSSLProtocols (ssl-protocol-mapping ssl-protocols)))
     (.createSSLSocketFactory ssl-util)))
 
 (defn- host-as-map
@@ -233,7 +191,7 @@
 (defn- connect-to-host
   "Connect to a single host"
   [options]
-  (let [{:keys [num-connections cipher-suites ssl-protocols]} options
+  (let [{:keys [num-connections]} options
         connection (create-connection options)
         bind-result (.bind connection (bind-request options))]
     (if (= ResultCode/SUCCESS (.getResultCode bind-result))
